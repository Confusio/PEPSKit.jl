--- conflicted
+++ resolved
@@ -167,13 +167,8 @@
 
     return envs, (; err=ϵ)
 end
-<<<<<<< HEAD
-function ctmrg_iter(state, envs::CTMRGEnv, alg::SimultaneousCTMRG{})
-    enlarged_envs = ctmrg_expand(state, envs, alg)
-=======
 function ctmrg_iter(state, envs::CTMRGEnv, alg::SimultaneousCTMRG)
     enlarged_envs = ctmrg_expand(eachcoordinate(state, 1:4), state, envs)
->>>>>>> e2545a37
     projectors, info = ctmrg_projectors(enlarged_envs, envs, alg)
     envs′ = ctmrg_renormalize(enlarged_envs, projectors, state, envs, alg)
     return envs′, info
@@ -206,7 +201,6 @@
 # Projector step
 # ======================================================================================== #
 
-<<<<<<< HEAD
 # TODO: embed this into new functions after refactor
 function compute_projector(enlarged_corners, coordinate, alg::HalfInfiniteProjector)
     # SVD half-infinite environment
@@ -225,7 +219,8 @@
 
     P_left, P_right = build_projectors(U, S, V, enlarged_corners...)
     return (P_left, P_right), (; err, U, S, V)
-=======
+end
+
 """
     ctmrg_projectors(col::Int, enlarged_envs, env, alg::CTMRG{:sequential})
     ctmrg_projectors(enlarged_envs, env, alg::CTMRG{:simultaneous})
@@ -264,7 +259,6 @@
         return build_projectors(U, S, V, Q1, Q2)
     end
     return (map(first, projectors), map(last, projectors)), (; err=ϵ)
->>>>>>> e2545a37
 end
 
 function compute_projector(enlarged_corners, coordinate, alg::FullInfiniteProjector)
