--- conflicted
+++ resolved
@@ -40,13 +40,8 @@
 H_2x2 = square_lattice_heisenberg(; unitcell=(2, 2))
 psi_init_2x2 = InfinitePEPS(2, χbond; unitcell=(2, 2))
 env_init_2x2 = leading_boundary(
-<<<<<<< HEAD
-    CTMRGEnv(psi_init_2x2; Venv=ComplexSpace(χenv)), psi_init_2x2, ctm_alg
-);
-=======
     CTMRGEnv(psi_init_2x2, ComplexSpace(χenv)), psi_init_2x2, ctm_alg
 )
->>>>>>> f96746c6
 result_2x2 = fixedpoint(psi_init_2x2, H_2x2, opt_alg, env_init_2x2)
 
 @test result_2x2.E ≈ 4 * result.E atol = 1e-2