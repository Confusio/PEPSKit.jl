--- conflicted
+++ resolved
@@ -59,14 +59,9 @@
     const fpgrad_tol = 1e-6
 end
 
-<<<<<<< HEAD
 export SVDrrule, IterSVD, OldSVD, CompleteSVDAdjoint, SparseSVDAdjoint, NonTruncSVDAdjoint
 export FixedSpaceTruncation, ProjectorAlg, CTMRG, CTMRGEnv
-export NLocalOperator, AnisotropicNNOperator, OnSite, NearestNeighbor
-=======
-export CTMRG, CTMRGEnv
 export LocalOperator
->>>>>>> 53e53aac
 export expectation_value, costfun
 export leading_boundary
 export PEPSOptimize, GeomSum, ManualIter, LinSolve
